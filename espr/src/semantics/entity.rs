use super::{namespace::*, scope::*, type_ref::*, *};
use crate::ast;
use inflector::Inflector;
use proc_macro2::TokenStream;
use quote::*;

#[derive(Debug, Clone, PartialEq, Eq)]
pub struct Entity {
<<<<<<< HEAD
    /// Name of entity in PascalCase
    pub name: String,
    pub holder_name: String,
    pub attributes: Vec<EntityAttribute>,
    pub subtypes: Option<Vec<TypeRef>>,
=======
    name: String,
    attributes: Vec<EntityAttribute>,
    subtypes: Option<Vec<TypeRef>>,

    // FIXME This assumes that `SUPERTYPE` declaration exists for all supertypes.
    has_supertype_decl: bool,
>>>>>>> 90304c24
}

#[derive(Debug, Clone, PartialEq, Eq)]
pub struct EntityAttribute {
    name: String,
    ty: TypeRef,
    optional: bool,
}

impl Legalize for EntityAttribute {
    type Input = ast::entity::EntityAttribute;

    fn legalize(ns: &Namespace, scope: &Scope, attr: &Self::Input) -> Result<Self, SemanticError> {
        let ty = TypeRef::legalize(ns, scope, &attr.ty)?;
        let name = match &attr.name {
            ast::entity::AttributeDecl::Reference(name) => name.clone(),
            _ => unimplemented!(),
        };
        Ok(EntityAttribute {
            name,
            ty,
            optional: attr.optional,
        })
    }
}

impl Legalize for Entity {
    type Input = ast::entity::Entity;

    fn legalize(
        ns: &Namespace,
        scope: &Scope,
        entity: &Self::Input,
    ) -> Result<Self, SemanticError> {
        let attributes = entity
            .attributes
            .iter()
            .map(|attr| EntityAttribute::legalize(ns, scope, attr))
            .collect::<Result<Vec<_>, _>>()?;
        let subtypes = entity
            .subtype
            .as_ref()
            .map(|subtype| {
                subtype
                    .entity_references
                    .iter()
                    .map(|name| ns.lookup_type(scope, &name))
                    .collect::<Result<Vec<_>, _>>()
            })
            .transpose()?;
        let name = entity.name.to_pascal_case();
        Ok(Entity {
            holder_name: format!("{}Holder", name),
            name,
            attributes,
            subtypes,
            has_supertype_decl: entity.has_supertype_decl(),
        })
    }
}

impl ToTokens for Entity {
    fn to_tokens(&self, tokens: &mut TokenStream) {
        let name = format_ident!("{}", self.name);
        let holder_name = format_ident!("{}", self.holder_name);

        let mut attr_name = Vec::new();
        let mut attr_type = Vec::new();
        let mut holder_attr_type = Vec::new();

        for EntityAttribute { name, ty, optional } in &self.attributes {
            attr_name.push(format_ident!("{}", name));
            attr_type.push(if *optional {
                quote! { Option<#ty> }
            } else {
                quote! { #ty }
            });
            match ty {
                TypeRef::SimpleType(..) => holder_attr_type.push(if *optional {
                    quote! { Option<#ty> }
                } else {
                    quote! { #ty }
                }),
                _ => holder_attr_type.push(if *optional {
                    quote! { Option<PlaceHolder<#ty>> }
                } else {
                    quote! { PlaceHolder<#ty> }
                }),
            }
        }

        if let Some(subtypes) = &self.subtypes {
            for ty in subtypes {
                let (attr, ty) = match ty {
                    TypeRef::Named { name, .. } | TypeRef::Entity { name, .. } => {
                        (format_ident!("{}", name), ty)
                    }
                    _ => unreachable!(),
                };

<<<<<<< HEAD
                // impl Deref for single subtype case
                // This is in for-loop to use `attr` and `ty` in `quote!`
                if subtypes.len() == 1 {
                    tokens.append_all(quote! {
                        impl ::std::ops::Deref for #name {
                            type Target = #ty;
                            fn deref(&self) -> &Self::Target {
                                &self.#attr
                            }
                        }
                    });
                }

                attr_name.push(attr);
                attr_type.push(ty.to_token_stream());
                match ty {
                    TypeRef::SimpleType(..) => holder_attr_type.push(quote! { #ty }),
                    _ => holder_attr_type.push(quote! { PlaceHolder<#ty> }),
=======
                attr_name.push(attr);
                attr_type.push(ty.to_token_stream());

                if let TypeRef::Entity {
                    name: supertype_name,
                    has_supertype_decl,
                    ..
                } = ty
                {
                    if *has_supertype_decl {
                        let any_trait = format_ident!("{}Any", supertype_name.to_pascal_case());
                        tokens.append_all(quote! {
                            impl #any_trait for #name {}
                        });
                    }
>>>>>>> 90304c24
                }
            }
        }

        tokens.append_all(quote! {
            #[derive(Debug, derive_new::new)]
            pub struct #name {
                #(
                pub #attr_name : #attr_type,
                )*
            }

            #[derive(Clone, Debug, PartialEq)]
            struct #holder_name {
                #(
                #attr_name : #holder_attr_type,
                )*
            }

            impl Holder for #holder_name {
                type Table = Tables;
                type Owned = #name;
                fn into_owned(self, _tables: &Self::Table) -> Result<Self::Owned> {
                    todo!()
                }
            }
        });

        if self.has_supertype_decl {
            let trait_name = format_ident!("{}Any", name);
            tokens.append_all(quote! {
                pub trait #trait_name : ::std::any::Any + ::std::fmt::Debug {}
            });
            tokens.append_all(quote! {
                impl #trait_name for #name {}
            });
        }
    }
}

#[cfg(test)]
mod tests {
    use super::*;

    #[test]
    fn legalize() {
        let example = SyntaxTree::example();
        let ns = Namespace::new(&example).unwrap();
        dbg!(&ns);
        let entity = &example.schemas[0].entities[0];
        let scope = Scope::root().pushed(ScopeType::Schema, &example.schemas[0].name);
        let entity = Entity::legalize(&ns, &scope, entity).unwrap();
        dbg!(&entity);
    }
}<|MERGE_RESOLUTION|>--- conflicted
+++ resolved
@@ -6,20 +6,13 @@
 
 #[derive(Debug, Clone, PartialEq, Eq)]
 pub struct Entity {
-<<<<<<< HEAD
     /// Name of entity in PascalCase
     pub name: String,
     pub holder_name: String,
     pub attributes: Vec<EntityAttribute>,
     pub subtypes: Option<Vec<TypeRef>>,
-=======
-    name: String,
-    attributes: Vec<EntityAttribute>,
-    subtypes: Option<Vec<TypeRef>>,
-
-    // FIXME This assumes that `SUPERTYPE` declaration exists for all supertypes.
-    has_supertype_decl: bool,
->>>>>>> 90304c24
+    /// FIXME This assumes that `SUPERTYPE` declaration exists for all supertypes.
+    pub has_supertype_decl: bool,
 }
 
 #[derive(Debug, Clone, PartialEq, Eq)]
@@ -120,28 +113,13 @@
                     _ => unreachable!(),
                 };
 
-<<<<<<< HEAD
-                // impl Deref for single subtype case
-                // This is in for-loop to use `attr` and `ty` in `quote!`
-                if subtypes.len() == 1 {
-                    tokens.append_all(quote! {
-                        impl ::std::ops::Deref for #name {
-                            type Target = #ty;
-                            fn deref(&self) -> &Self::Target {
-                                &self.#attr
-                            }
-                        }
-                    });
-                }
-
                 attr_name.push(attr);
                 attr_type.push(ty.to_token_stream());
+
                 match ty {
                     TypeRef::SimpleType(..) => holder_attr_type.push(quote! { #ty }),
                     _ => holder_attr_type.push(quote! { PlaceHolder<#ty> }),
-=======
-                attr_name.push(attr);
-                attr_type.push(ty.to_token_stream());
+                }
 
                 if let TypeRef::Entity {
                     name: supertype_name,
@@ -155,7 +133,6 @@
                             impl #any_trait for #name {}
                         });
                     }
->>>>>>> 90304c24
                 }
             }
         }
