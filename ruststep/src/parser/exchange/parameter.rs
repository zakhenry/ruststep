<<<<<<< HEAD
use crate::parser::{combinator::*, token::*, value::*};
=======
use crate::parser::{combinator::*, token::*};
>>>>>>> 4898e147
use inflector::Inflector;
use nom::{branch::alt, combinator::value, Parser};
use serde::{de, forward_to_deserialize_any};

/// Primitive value type in STEP data, parsed by [parameter]
///
/// Parse
/// ------
///
/// ```
/// use nom::Finish;
/// use ruststep::parser::{Parameter, exchange};
///
/// // Real number
/// let (residual, p) = exchange::parameter("1.0").finish().unwrap();
/// assert_eq!(residual, "");
/// assert_eq!(p, Parameter::real(1.0));
///
/// // String
/// let (residual, p) = exchange::parameter("'ruststep'").finish().unwrap();
/// assert_eq!(residual, "");
/// assert_eq!(p, Parameter::string("ruststep"));
///
/// // non-uniform list
/// let (residual, p) = exchange::parameter("('ruststep', 1.0)").finish().unwrap();
/// assert_eq!(residual, "");
/// assert_eq!(p, [Parameter::string("ruststep"), Parameter::real(1.0)].iter().collect());
///
/// // inline typed struct
/// let (residual, p) = exchange::parameter("FILE_NAME('ruststep')").finish().unwrap();
/// assert_eq!(residual, "");
/// assert!(matches!(p, Parameter::Typed { .. }));
///
/// // inline struct or list can be nested, i.e. `Parameter` can be a tree.
/// let (residual, p) = exchange::parameter("B((1.0, A((2.0, 3.0))))").finish().unwrap();
/// assert_eq!(residual, "");
/// if let Parameter::Typed { name, ty } = p {
///     assert_eq!(name, "B");
///     if let Parameter::List(parameters) = *ty {
///         assert_eq!(parameters.len(), 2);
///         assert_eq!(parameters[0], Parameter::real(1.0));
///         if let Parameter::Typed { name, ty } = &parameters[1] {
///             assert_eq!(name, "A");
///             if let Parameter::List(inner) = &**ty {
///                 assert_eq!(inner.len(), 2);
///                 assert_eq!(inner[0], Parameter::real(2.0));
///                 assert_eq!(inner[1], Parameter::real(3.0));
///             }
///         } else {
///             unreachable!()
///         }
///     } else {
///         unreachable!()
///     }
/// } else {
///     unreachable!()
/// }
/// ```
///
/// FromIterator
/// -------------
/// Create a list as `Parameter::List` from `Iterator<Item=Parameter>` or `Iterator<Item=&Parameter>`.
///
/// ```
/// use ruststep::parser::Parameter;
///
/// let p: Parameter = [Parameter::real(1.0), Parameter::real(2.0)]
///     .iter()
///     .collect();
/// assert!(matches!(p, Parameter::List(_)));
/// ```
///
/// serde::Deserializer
/// -------------------
///
/// This implements a [serde::Deserializer], i.e. a **data format**.
/// For untyped parameters, e.g. real number, can be deserialized into any types
/// as far as compatible in terms of the serde data model.
///
/// ```
/// use serde::Deserialize;
/// use ruststep::parser::Parameter;
///
/// #[derive(Debug, Deserialize)]
/// struct A {
///     x: f64,
///     y: f64,
/// }
///
/// // Create a list as `Parameter::List`
/// let p: Parameter = [Parameter::real(1.0), Parameter::real(2.0)]
///     .iter()
///     .collect();
///
/// // Deserialize the `Parameter` sequence into `A`
/// let a: A = Deserialize::deserialize(&p).unwrap();
/// println!("{:?}", a);
///
/// // Input types will be checked at runtime:
/// let p: Parameter = [Parameter::string("a"), Parameter::integer(2)]
///     .iter()
///     .collect();
/// let result: Result<A, _> = Deserialize::deserialize(&p);
/// assert!(result.is_err());
/// ```
///
/// On the other hand, typed parameter, e.g. `A(1)`, must be deserialized into a struct
/// whose name is "A".
///
/// ```
/// use serde::Deserialize;
/// use ruststep::parser::{Parameter, exchange};
/// use nom::Finish;
///
/// #[derive(Debug, Deserialize)]
/// struct A {
///     x: f64,
///     y: f64,
/// }
///
/// // can be deserialized into `A`
/// let (res, p) = exchange::parameter("A((1.0, 2.0))").finish().unwrap();
/// assert_eq!(res, "");
/// let a: A = Deserialize::deserialize(&p).unwrap();
///
/// // B(...) cannot be parsed as `A`
/// let (res, p) = exchange::parameter("B((1.0, 2.0))").finish().unwrap();
/// assert_eq!(res, "");
/// let a: Result<A, _> = Deserialize::deserialize(&p);
/// assert!(a.is_err());
/// ```
///
/// [serde::Deserializer]: https://docs.serde.rs/serde/trait.Deserializer.html
///
#[derive(Debug, Clone, PartialEq)]
pub enum Parameter {
    /// Inline *Typed* struct
    Typed { name: String, ty: Box<Parameter> },

    /// Signed integer
    Integer(i64),
    /// Real number
    Real(f64),
    /// string literal
    String(String),
    /// Enumeration defined in EXPRESS schema, like `.TRUE.`
    Enumeration(String),
    /// List of other parameters
    List(Vec<Parameter>),

    /// A reference to entity or value, parsed by [rhs_occurrence_name]
    RValue(RValue),

    /// The special token dollar sign (`$`) is used to represent an object whose value is not provided in the exchange structure.
    NotProvided,
    /// Omitted parameter denoted by `*`
    Omitted,
}

impl Parameter {
    pub fn integer(i: i64) -> Self {
        Parameter::Integer(i)
    }

    pub fn real(x: f64) -> Self {
        Parameter::Real(x)
    }

    pub fn string(s: &str) -> Self {
        Parameter::String(s.to_string())
    }
}

impl From<i64> for Parameter {
    fn from(value: i64) -> Self {
        Self::integer(value)
    }
}

impl From<f64> for Parameter {
    fn from(value: f64) -> Self {
        Self::real(value)
    }
}

impl From<String> for Parameter {
    fn from(value: String) -> Self {
        Parameter::String(value)
    }
}

impl std::iter::FromIterator<Parameter> for Parameter {
    fn from_iter<Iter: IntoIterator<Item = Parameter>>(iter: Iter) -> Self {
        Parameter::List(iter.into_iter().collect())
    }
}

impl<'a> std::iter::FromIterator<&'a Parameter> for Parameter {
    fn from_iter<Iter: IntoIterator<Item = &'a Parameter>>(iter: Iter) -> Self {
        iter.into_iter().cloned().collect()
    }
}

/// list = `(` \[ [parameter] { `,` [parameter] } \] `)` .
pub fn list(input: &str) -> ParseResult<Parameter> {
    tuple_((char_('('), comma_separated(parameter), char_(')')))
        .map(|(_open, params, _close)| Parameter::List(params))
        .parse(input)
}

/// parameter = [typed_parameter] | [untyped_parameter] | [omitted_parameter] .
pub fn parameter(input: &str) -> ParseResult<Parameter> {
    alt((typed_parameter, untyped_parameter, omitted_parameter)).parse(input)
}

/// typed_parameter = [keyword] `(` [parameter] `)` .
pub fn typed_parameter(input: &str) -> ParseResult<Parameter> {
    tuple_((keyword, char_('('), parameter, char_(')')))
        .map(|(name, _open, ty, _close)| Parameter::Typed {
            name,
            ty: Box::new(ty),
        })
        .parse(input)
}

/// untyped_parameter = `$` | [integer] | [real] | [string] | [rhs_occurrence_name] | [enumeration] | binary | [list] .
pub fn untyped_parameter(input: &str) -> ParseResult<Parameter> {
    alt((
        char_('$').map(|_| Parameter::NotProvided),
        real.map(Parameter::Real),
        integer.map(Parameter::Integer),
        string.map(Parameter::String),
        rhs_occurrence_name.map(Parameter::RValue),
        enumeration.map(Parameter::Enumeration),
        // FIXME binary
        list,
    ))
    .parse(input)
}

/// omitted_parameter = `*` .
pub fn omitted_parameter(input: &str) -> ParseResult<Parameter> {
    value(Parameter::Omitted, char_('*')).parse(input)
}

/// parameter_list = [parameter] { `,` [parameter] } .
pub fn parameter_list(input: &str) -> ParseResult<Vec<Parameter>> {
    comma_separated(parameter).parse(input)
}

impl<'de, 'param> de::Deserializer<'de> for &'param Parameter {
    type Error = crate::error::Error;

    fn deserialize_any<V>(self, visitor: V) -> Result<V::Value, Self::Error>
    where
        V: de::Visitor<'de>,
    {
        match self {
            Parameter::Typed { .. } => unimplemented!(),
            Parameter::Integer(val) => visitor.visit_i64(*val),
            Parameter::Real(val) => visitor.visit_f64(*val),
            Parameter::String(val) => visitor.visit_str(val),
            Parameter::List(params) => {
                let seq = de::value::SeqDeserializer::new(params.iter());
                visitor.visit_seq(seq)
            }
<<<<<<< HEAD
            Parameter::RValue(rvalue) => match rvalue {
                RValue::Value(id) | RValue::Entity(id) => visitor.visit_u64(*id),
                RValue::ConstantValue(c) | RValue::ConstantEntity(c) => visitor.visit_str(c),
            },
=======
>>>>>>> 4898e147
            Parameter::Omitted => unimplemented!(),
            _ => unimplemented!(),
        }
    }

    fn deserialize_struct<V>(
        self,
        struct_name: &'static str,
        _fields: &'static [&'static str],
        visitor: V,
    ) -> Result<V::Value, Self::Error>
    where
        V: de::Visitor<'de>,
    {
        if let Parameter::Typed { name, ty } = self {
            if struct_name != name.to_pascal_case() {
                return Err(de::Error::invalid_type(
                    de::Unexpected::Other(name),
                    &struct_name,
                ));
            }
            ty.deserialize_any(visitor)
        } else {
            self.deserialize_any(visitor)
        }
    }

    forward_to_deserialize_any! {
        bool i8 i16 i32 i64 i128 u8 u16 u32 u64 u128 f32 f64 char str string
        bytes byte_buf option unit unit_struct newtype_struct seq tuple
        tuple_struct map enum identifier ignored_any
    }
}

impl<'de, 'param> de::IntoDeserializer<'de, crate::error::Error> for &'param Parameter {
    type Deserializer = Self;
    fn into_deserializer(self) -> Self::Deserializer {
        self
    }
}

#[cfg(test)]
mod tests {
    use super::*;
    use nom::Finish;
    use serde::Deserialize;

    #[test]
<<<<<<< HEAD
    fn list_from_iter() {
        let l: Parameter = [Parameter::integer(1), Parameter::real(2.0)]
            .iter()
            .collect();
        assert!(matches!(l, Parameter::List(_)));
    }

    #[test]
=======
>>>>>>> 4898e147
    fn deserialize_int() {
        let p = Parameter::Integer(2);
        let a: i64 = Deserialize::deserialize(&p).unwrap();
        assert_eq!(a, 2);
        // can be deserialized as unsigned
        let a: u32 = Deserialize::deserialize(&p).unwrap();
        assert_eq!(a, 2);

        let p = Parameter::Integer(-2);
        let a: i64 = Deserialize::deserialize(&p).unwrap();
        assert_eq!(a, -2);
        // cannot be deserialized negative integer into unsigned
        let res: Result<u32, _> = Deserialize::deserialize(&p);
        assert!(res.is_err());
    }

    #[derive(Debug, Deserialize)]
    struct A {
        x: f64,
        y: f64,
    }

    #[derive(Debug, Deserialize)]
    struct B {
        z: f64,
        a: A,
    }

    #[test]
    fn deserialize_parameter_typed_nested() {
        let (res, p) = super::parameter("B((1.0, A((2.0, 3.0))))")
            .finish()
            .unwrap();
        assert_eq!(res, "");
        let b: B = Deserialize::deserialize(dbg!(&p)).unwrap();
        dbg!(b);

        // C(...) should not be parsed as A
        let (res, p) = super::parameter("B((1.0, C((2.0, 3.0))))")
            .finish()
            .unwrap();
        assert_eq!(res, "");
        let b: Result<B, _> = Deserialize::deserialize(dbg!(&p));
        assert!(b.is_err());
    }

    #[test]
    fn deserialize_parameter_typed() {
        let (res, p) = super::parameter("A((1.0, 2.0))").finish().unwrap();
        assert_eq!(res, "");
        let a: A = Deserialize::deserialize(&dbg!(p)).unwrap();
        dbg!(a);

        // B(...) cannot be parsed as A
        let (res, p) = super::parameter("B((1.0, 2.0))").finish().unwrap();
        assert_eq!(res, "");
        let a: Result<A, _> = Deserialize::deserialize(&dbg!(p));
        assert!(a.is_err());
    }

    // For nested structure test
    #[derive(Debug, Deserialize)]
    struct B {
        z: f64,
        a: A,
    }

    #[test]
    fn deserialize_parameter_typed_nested() {
        let (res, p) = super::parameter("B((1.0, A((2.0, 3.0))))")
            .finish()
            .unwrap();
        assert_eq!(res, "");
        let b: B = Deserialize::deserialize(dbg!(&p)).unwrap();
        dbg!(b);

        // C(...) should not be parsed as A
        let (res, p) = super::parameter("B((1.0, C((2.0, 3.0))))")
            .finish()
            .unwrap();
        assert_eq!(res, "");
        let b: Result<B, _> = Deserialize::deserialize(dbg!(&p));
        assert!(b.is_err());
    }
}<|MERGE_RESOLUTION|>--- conflicted
+++ resolved
@@ -1,8 +1,4 @@
-<<<<<<< HEAD
 use crate::parser::{combinator::*, token::*, value::*};
-=======
-use crate::parser::{combinator::*, token::*};
->>>>>>> 4898e147
 use inflector::Inflector;
 use nom::{branch::alt, combinator::value, Parser};
 use serde::{de, forward_to_deserialize_any};
@@ -269,13 +265,10 @@
                 let seq = de::value::SeqDeserializer::new(params.iter());
                 visitor.visit_seq(seq)
             }
-<<<<<<< HEAD
             Parameter::RValue(rvalue) => match rvalue {
                 RValue::Value(id) | RValue::Entity(id) => visitor.visit_u64(*id),
                 RValue::ConstantValue(c) | RValue::ConstantEntity(c) => visitor.visit_str(c),
             },
-=======
->>>>>>> 4898e147
             Parameter::Omitted => unimplemented!(),
             _ => unimplemented!(),
         }
@@ -324,17 +317,6 @@
     use serde::Deserialize;
 
     #[test]
-<<<<<<< HEAD
-    fn list_from_iter() {
-        let l: Parameter = [Parameter::integer(1), Parameter::real(2.0)]
-            .iter()
-            .collect();
-        assert!(matches!(l, Parameter::List(_)));
-    }
-
-    #[test]
-=======
->>>>>>> 4898e147
     fn deserialize_int() {
         let p = Parameter::Integer(2);
         let a: i64 = Deserialize::deserialize(&p).unwrap();
@@ -380,43 +362,4 @@
         let b: Result<B, _> = Deserialize::deserialize(dbg!(&p));
         assert!(b.is_err());
     }
-
-    #[test]
-    fn deserialize_parameter_typed() {
-        let (res, p) = super::parameter("A((1.0, 2.0))").finish().unwrap();
-        assert_eq!(res, "");
-        let a: A = Deserialize::deserialize(&dbg!(p)).unwrap();
-        dbg!(a);
-
-        // B(...) cannot be parsed as A
-        let (res, p) = super::parameter("B((1.0, 2.0))").finish().unwrap();
-        assert_eq!(res, "");
-        let a: Result<A, _> = Deserialize::deserialize(&dbg!(p));
-        assert!(a.is_err());
-    }
-
-    // For nested structure test
-    #[derive(Debug, Deserialize)]
-    struct B {
-        z: f64,
-        a: A,
-    }
-
-    #[test]
-    fn deserialize_parameter_typed_nested() {
-        let (res, p) = super::parameter("B((1.0, A((2.0, 3.0))))")
-            .finish()
-            .unwrap();
-        assert_eq!(res, "");
-        let b: B = Deserialize::deserialize(dbg!(&p)).unwrap();
-        dbg!(b);
-
-        // C(...) should not be parsed as A
-        let (res, p) = super::parameter("B((1.0, C((2.0, 3.0))))")
-            .finish()
-            .unwrap();
-        assert_eq!(res, "");
-        let b: Result<B, _> = Deserialize::deserialize(dbg!(&p));
-        assert!(b.is_err());
-    }
 }